<<<<<<< HEAD
#![allow(warnings)]
=======
#![allow(dead_code)]
>>>>>>> b24d2615
use anyhow::Result;
use clap::Parser;
use indicatif::{ProgressBar, ProgressStyle};
use libsqlitesite::c14n_url_w_slash;
use libsqlitesite::SqliteSite;
use log::{info, warn};
use minijinja::{context, Environment};
use num_format::{Locale, ToFormattedString};
use ordered_float::OrderedFloat;
use postgres::fallible_iterator::FallibleIterator;
use postgres::{row::Row, Client, NoTls};
use rayon::prelude::*;
use serde_json::{json, Value};
use std::collections::HashMap;
use std::fs::File;
use std::io::Read;
use std::path::{Path, PathBuf};
use std::time::Instant;
use walkdir::WalkDir;
use zstd::bulk::Compressor;

mod utils;
use utils::*;

const FILEEXT_HTTP_RESP_HEADERS: &[(&str, &[(&str, &str)])] = &[
    ("css", &[("content-type", "text/css")]),
    ("html", &[("content-type", "text/html; charset=utf-8")]),
    ("xml", &[("content-type", "text/xml; charset=utf-8")]),
    ("js", &[("content-type", "application/javascript")]),
    ("png", &[("content-type", "image/png")]),
    ("svg", &[("content-type", "image/svg+xml")]),
    ("woff", &[("content-type", "font/woff")]),
    ("woff2", &[("content-type", "font/woff2")]),
];

#[derive(Parser, Debug)]
struct Args {
<<<<<<< HEAD
    /// Input GeoPackage data
    #[arg(short, long = "input", value_name = "DATA.gpkg")]
    input_data: PathBuf,

    /// The table, in the input data sqlite file, which has the river data
    #[arg(long, value_name = "TABLE", default_value = "planet_grouped_waterways")]
    table_name: PathBuf,

=======
>>>>>>> b24d2615
    /// All the static files to add
    #[arg(long = "static", value_name = "STATIC_DIR/")]
    static_dir: PathBuf,

    /// The templates are hosted here.
    #[arg(long = "templates", value_name = "TEMPLATES_DIR/")]
    template_dir: PathBuf,

    /// Save the pages to this sqlitesite file
    #[arg(short, long = "output", value_name = "OUTPUT.sqlitesite")]
    output_site_db: PathBuf,

    /// Everything is hosted under this URL
    #[arg(long = "prefix", value_name = "/URL/PREFIX")]
    url_prefix: PathBuf,
}

fn main() -> Result<()> {
    let global_start = Instant::now();
    env_logger::builder()
        .filter_level(log::LevelFilter::Info)
        .init();

    let args = Args::parse();

    let global_http_response_headers = vec![
        ("X-Clacks-Overhead", "GNU Terry Pratchett"),
        ("Cache-Control", "max-age=3600; public"),
    ];

    let mut env = setup_jinja_env(&args)?;

    let mut output_site_db = SqliteSite::create(&args.output_site_db)?;

    let mut zstd_dictionaries = HashMap::new();
    get_or_create_zstd_dictionaries(&mut zstd_dictionaries, &mut output_site_db);

    add_static_files(
        &args.url_prefix,
        &args.static_dir,
        &mut output_site_db,
        global_http_response_headers.as_slice(),
        &zstd_dictionaries,
    )?;

    index_page(
        &args,
        &mut env,
        &mut output_site_db,
        global_http_response_headers.as_slice(),
        &zstd_dictionaries,
    )?;

    name_index_pages(
        &args,
        &mut env,
        &mut output_site_db,
        global_http_response_headers.as_slice(),
        &zstd_dictionaries,
    )?;

    individual_river_pages(
        &args,
        &mut env,
        &mut output_site_db,
        global_http_response_headers.as_slice(),
        &zstd_dictionaries,
    )?;

    individual_region_pages(
        &args,
        &mut env,
        &mut output_site_db,
        global_http_response_headers.as_slice(),
        &zstd_dictionaries,
    )?;

<<<<<<< HEAD

=======
>>>>>>> b24d2615
    info!(
        "Finished all in {}",
        format_duration_human(&global_start.elapsed())
    );
    Ok(())
}

fn row_to_json(row: Row) -> Result<Value> {
    let columns = row.columns();
    let mut obj = serde_json::Map::new();

    for (i, col) in columns.iter().enumerate() {
        let column_name = col.name();
        let value: Value = match *col.type_() {
            postgres::types::Type::BOOL => json!(row.get::<_, bool>(i)),
            postgres::types::Type::CHAR => json!(row.get::<_, String>(i)),
            postgres::types::Type::FLOAT8 => json!(row.get::<_, f64>(i)),
            postgres::types::Type::INT4 => json!(row.get::<_, i32>(i)),
            postgres::types::Type::INT8 => json!(row.get::<_, i64>(i)),
            postgres::types::Type::JSON => json!(row.get::<_, serde_json::Value>(i)),
            postgres::types::Type::VARCHAR => json!(row.get::<_, Option<String>>(i)),
            postgres::types::Type::TEXT => json!(row.get::<_, Option<String>>(i)),
            _ => unimplemented!("Unknown type {:?}", col.type_()),
        };
        obj.insert(column_name.to_string(), value);
    }

    Ok(Value::Object(obj))
}

fn do_query(
    conn: &mut Client,
    stmt: &impl postgres::ToStatement,
    args: &[&(dyn postgres::types::ToSql + Sync)],
) -> Result<Vec<serde_json::Value>> {
    conn.query(stmt, args)?
        .into_iter()
        .map(row_to_json)
        .collect::<Result<Vec<serde_json::Value>>>()
}

fn index_page(
    args: &Args,
    env: &mut minijinja::Environment,
    output_site_db: &mut SqliteSite,
    global_http_response_headers: &[(&str, &str)],
    _zstd_dictionaries: &HashMap<String, (u32, Box<[u8]>)>,
) -> Result<()> {
    let mut conn = connect_to_db()?;
    let url_prefix = &args.url_prefix;
    let stmt = conn.prepare("select tag_group_value as name, min_nid, length_m, stream_level, stream_level_code from planet_grouped_waterways where tag_group_value IS NOT NULL AND length_m > 20000 order by length_m desc limit 500;")?;
    let mut rows: Vec<serde_json::Value> = do_query(&mut conn, &stmt, &[])?;
    rows.par_iter_mut().for_each(|row| {
        if row["name"].is_null() {
            row["is_unnamed"] = true.into();
            row["name"] = "(unnamed)".into();
        } else {
            row["is_unnamed"] = false.into();
        }
        row["path"] = path(
            row["name"].as_str().unwrap(),
            row["min_nid"].as_u64().unwrap(),
        )
        .into();
    });

    let index_page = env
        .get_template("index.j2")?
        .render(context!(stream_level0s => rows))?;
    let hdr_idx = output_site_db.get_or_create_http_response_headers_id(
        http_headers_for_fileext("html", global_http_response_headers),
    )?;
    output_site_db.set_url(url_prefix.to_str().unwrap(), None, hdr_idx, &index_page)?;

    Ok(())
}
fn name_index_pages(
    args: &Args,
    env: &mut minijinja::Environment,
    output_site_db: &mut SqliteSite,
    global_http_response_headers: &[(&str, &str)],
    _zstd_dictionaries: &HashMap<String, (u32, Box<[u8]>)>,
) -> Result<()> {
    let mut conn = connect_to_db()?;
    let url_prefix = &args.url_prefix;
    let index_max = 1000;
    let total_names: i64 = conn.query_one(r#"select count(distinct tag_group_value) as total from planet_grouped_waterways where tag_group_value IS NOT NULL;"#, &[])?.get(0);
    let num_index_pages = (total_names as f64 / index_max as f64).ceil() as u64;
    info!(
        "There are {} unique names, resulting in {} index pages.",
        total_names.to_formatted_string(&Locale::en),
        num_index_pages
    );

    let bar = ProgressBar::new(num_index_pages);
    bar.set_style(
        ProgressStyle::with_template(
<<<<<<< HEAD
            "[{elapsed_precise}] {human_pos:>4}/{human_len:4} eta: {eta}. Index pages",
=======
            "[{elapsed_precise}] {human_pos:>4}/{human_len:4} eta: {eta}. Index pages {msg}",
>>>>>>> b24d2615
        )
        .unwrap(),
    );

    let name_index_url = url_prefix.join("name-index");
    let mut urls_all_sitemaps: Vec<String> = Vec::new();

    let html_hdr_idx = output_site_db.get_or_create_http_response_headers_id(
        http_headers_for_fileext("html", global_http_response_headers),
    )?;
    let xml_hdr_idx = output_site_db.get_or_create_http_response_headers_id(
        http_headers_for_fileext("xml", global_http_response_headers),
    )?;

    let query = format!(
        r#"
	  WITH Sorted AS (
		  SELECT tag_group_value, COUNT(*) AS count
		  FROM planet_grouped_waterways
		  WHERE tag_group_value IS NOT NULL
		  GROUP BY tag_group_value
		ORDER BY tag_group_value
	  ),
	  Ranked AS (
		  SELECT 
			  tag_group_value, 
			  NTILE({num_index_pages}) OVER (ORDER BY tag_group_value) AS bin_number
		  FROM Sorted
	  )
	  SELECT 
		  bin_number, 
		  MIN(tag_group_value) AS bin_start, 
		  MAX(tag_group_value) AS bin_end
	  FROM Ranked
	  GROUP BY bin_number
	  ORDER BY bin_number;
	  "#,
        num_index_pages = num_index_pages
    );
    let stmt = conn.prepare(&query)?;
    let index_pages: Vec<(i32, String, String)> = conn
        .query(&stmt, &[])?
        .into_iter()
        .map(|row| (row.get(0), row.get(1), row.get(2)))
        .collect::<Vec<_>>();

    output_site_db.set_url(
        c14n_url_w_slash(name_index_url.to_str().unwrap()),
        None,
        html_hdr_idx,
        env.get_template("name_index_index.j2")?
            .render(context!(index_pages => index_pages))?,
    )?;

    let query = r#"select tag_group_value as name, min_nid, length_m from planet_grouped_waterways where tag_group_value IS NOT NULL AND tag_group_value >= $1 and tag_group_value <= $2 order by tag_group_value;"#;
    let stmt = conn.prepare(query)?;

    let template = env.get_template("name_index.j2")?;
    let sitemap_template = env.get_template("sitemap.j2")?;
    let mut urls_for_sitemap: Vec<String> = vec![];
    for (bin_index, bin_start, bin_end) in index_pages {
        bar.inc(1);
        urls_for_sitemap.truncate(0);
        let this_index_page_url = c14n_url_w_slash(
            name_index_url
                .join(bin_index.to_string().as_str())
                .to_str()
                .unwrap(),
        )
        .to_string();
        urls_for_sitemap.push(this_index_page_url.clone());

        let mut rivers: Vec<serde_json::Value> =
            do_query(&mut conn, &stmt, &[&bin_start, &bin_end])?;

        rivers.par_iter_mut().for_each(|row| {
            let path = path(
                row["name"].as_str().unwrap(),
                row["min_nid"].as_u64().unwrap(),
            );
            row["url_path"] = c14n_url_w_slash(url_prefix.join(path).to_str().unwrap()).into();
        });

        urls_for_sitemap.extend(
            rivers
                .iter()
                .map(|r| r["url_path"].as_str().unwrap().to_owned()),
        );

        let data = serde_json::json!({
            "rivers": rivers,
            "from": bin_start,
            "to": bin_end,
        });

        output_site_db.set_url(
            &this_index_page_url,
            None,
            html_hdr_idx,
            template.render(data)?,
        )?;

        // sitemap for this index page
        let this_sitemap_url = c14n_url_w_slash(
            name_index_url
                .join(bin_index.to_string().as_str())
                .join("sitemap.xml")
                .to_str()
                .unwrap(),
        )
        .to_string();

        if urls_for_sitemap.len() > 40_000 {
            warn!(
                "There are {} URLs in this site map (max is 50k): {}",
                urls_for_sitemap.len(),
                &this_sitemap_url
            );
        }
        output_site_db.set_url(
            &this_sitemap_url,
            None,
            xml_hdr_idx,
            sitemap_template.render(context!(url_paths => urls_for_sitemap))?,
        )?;
        urls_all_sitemaps.push(this_sitemap_url);
    }

    output_site_db.set_url(
        url_prefix.join("sitemap_index.xml").to_str().unwrap(),
        None,
        xml_hdr_idx,
        env.get_template("sitemap_index.j2")?
            .render(context!(url_paths => urls_all_sitemaps))?,
    )?;
    info!(
        "Created global sitemap index at: {}",
        url_prefix.join("sitemap_index.xml").to_str().unwrap()
    );

    //		  'to': index_page['bin_end'],
    //		  'entries': entries,
    //		  'num_index_pages': len(index_pages),
    //		}
    //		i = index_page['bin_number'] - 1
    //		if i > 0:
    //			data_to_render['prev'] = {'i': i+1-1, 'from': index_pages[i-1]['bin_start'], 'to': index_pages[i-1]['bin_end']}
    //		if i < len(index_pages)-1:
    //			data_to_render['next'] = {'i': i+1+1, 'from': index_pages[i+1]['bin_start'], 'to': index_pages[i+1]['bin_end']}
    //		html = name_index_template.render(data_to_render)
    //
    //		with open(output_dir / "name-index" / str(index_page['bin_number']) / "index.html", "wb") as output_fp:
    //			output_fp.write(html.encode("utf8"))

    Ok(())
}

fn individual_river_pages(
    args: &Args,
    env: &mut minijinja::Environment,
    output_site_db: &mut SqliteSite,
    global_http_response_headers: &[(&str, &str)],
    zstd_dictionaries: &HashMap<String, (u32, Box<[u8]>)>,
) -> Result<()> {
    let mut conn = connect_to_db()?;
    let url_prefix = &args.url_prefix;
    let total_rivers: u64 = conn
        .query_one(
            r#"select count(*) as total from planet_grouped_waterways;"#,
            &[],
        )?
        .get::<_, i64>(0)
        .try_into()
        .unwrap();
    info!(
        "Need to create {} individual river pages.",
        total_rivers.to_formatted_string(&Locale::en)
    );
    let template = env.get_template("river.j2")?;

    let html_hdr_idx = output_site_db.get_or_create_http_response_headers_id(
        http_headers_for_fileext("html", global_http_response_headers),
    )?;
    let html_zstd_dict = zstd_dictionaries.get("html");
    let html_zstd_dict_id = html_zstd_dict.map(|x| x.0);
    let mut html_zstd_dict_comp = html_zstd_dict
        .map(|x| Compressor::with_dictionary(3, &x.1))
        .transpose()?;

    let geojson_hdr_idx = output_site_db.get_or_create_http_response_headers_id(
        http_headers_for_fileext("geojson", global_http_response_headers),
    )?;
    let geojson_zstd_dict = zstd_dictionaries.get("geojson");
    let geojson_zstd_dict_id = geojson_zstd_dict.map(|x| x.0);
    let mut geojson_zstd_dict_comp = geojson_zstd_dict
        .map(|x| Compressor::with_dictionary(3, &x.1))
        .transpose()?;

    let mut output_site_db_bulk_adder = output_site_db.start_bulk()?;

    let stmt = conn.prepare(r#"
	    select
            tag_group_value as name,
            min_nid, length_m,
            stream_level, stream_level_code,
            branching_distributaries, terminal_distributaries, distributaries_sea,
            side_channels, tributaries,
<<<<<<< HEAD
            AsGeoJSON(ST_Multi(ST_Simplify(geom,0.00001))) as geom,
            AsGeoJSON(ST_Expand(geom, 0.001)) as bbox
            from "{table_name}"
            ORDER BY length_m desc
=======
            ST_AsGeoJSON(ST_Multi(coalesce(ST_Simplify(geom,0.00001), geom))) as geom,
            ST_AsGeoJSON(ST_Expand(geom, 0.001)) as bbox
            from planet_grouped_waterways
>>>>>>> b24d2615
            ;
	  "#)?;

    let mut rivers_iter = conn.query_raw(&stmt, &[] as &[bool; 0])?;
    let rivers_iter = std::iter::from_fn(|| {
        rivers_iter
            .next()
            .ok()
            .flatten()
            .and_then(|pgrow| row_to_json(pgrow).ok())
    });

    let bar = ProgressBar::new(total_rivers);
    bar.set_style(
        ProgressStyle::with_template(
            "[{elapsed_precise}] {human_pos:>7}/{human_len:7} {per_sec:>10}. eta: {eta} {msg}",
        )
        .unwrap(),
    );
    for mut river in rivers_iter.into_iter() {
        bar.inc(1);
        if river["name"].is_null() {
            river["is_unnamed"] = true.into();
            river["name"] = "(unnamed)".into();
        } else {
            river["is_unnamed"] = false.into();
        }
        river["path"] = path(
            river["name"].as_str().unwrap(),
            river["min_nid"].as_u64().unwrap(),
        )
        .into();
        let url = url_prefix.join(river["path"].as_str().unwrap());
        if river["geom"].is_null() || river["bbox"].is_null() {
            dbg!(&river);
        }
        parse_inner_json_value(&mut river["geom"])?;

        river["num_tributaries"] = river["tributaries"].as_array().unwrap().len().into();
        river["num_distributaries"] = (river["terminal_distributaries"].as_array().unwrap().len()
            + river["branching_distributaries"].as_array().unwrap().len())
        .into();

        parse_inner_json_value(&mut river["bbox"])?;
        let bbox = river["bbox"]["coordinates"][0].as_array().unwrap();
        let mut bbox = [
            bbox[0][0].as_f64().unwrap(),
            bbox[0][1].as_f64().unwrap(),
            bbox[2][0].as_f64().unwrap(),
            bbox[2][1].as_f64().unwrap(),
        ];
        let width = bbox[2] - bbox[0];
        let height = bbox[3] - bbox[1];
        bbox[0] = round(bbox[0] - width * 0.1, 6);
        bbox[1] = round(bbox[1] - height * 0.1, 6);
        bbox[2] = round(bbox[2] + width * 0.1, 6);
        bbox[3] = round(bbox[3] + height * 0.1, 6);
        river["bbox"] = serde_json::to_string(&bbox).unwrap().into();

        // needed for Overpass BBOX query. yes it's in this order
        river["bbox_bracket"] = format!("({},{},{},{})", bbox[1], bbox[0], bbox[3], bbox[2]).into();

        river["max_upstream_m"] = (river["distributaries_sea"]
            .as_array()
            .unwrap()
            .iter()
            .map(|x| x["upstream_m"].as_f64().unwrap())
            .sum::<f64>()
            + river["terminal_distributaries"]
                .as_array()
                .unwrap()
                .iter()
                .flat_map(|x| x["confluences"].as_array().unwrap().iter())
                .map(|x| x["upstream_m"].as_f64().unwrap())
                .sum::<f64>())
        .into();

        for key in [
            "tributaries",
            "branching_distributaries",
            "terminal_distributaries",
        ] {
            river[key]
                .as_array_mut()
                .unwrap()
                .par_iter_mut()
                .for_each(|ww| {
                    ww["name"] = ww["tag_group_value"].clone();
                    if ww["name"].is_null() {
                        ww["is_unnamed"] = true.into();
                        ww["name"] = "(unnamed)".into();
                    } else {
                        ww["is_unnamed"] = false.into();
                    }
                    ww["path"] = path(
                        ww["name"].as_str().unwrap(),
                        ww["min_nid"].as_u64().unwrap(),
                    )
                    .into();
                });
        }

        assert!(
            !output_site_db_bulk_adder.url_exists(url.to_str().unwrap())?,
            "URL {} already exists in the site",
            url.display()
        );
        river["url"] = c14n_url_w_slash(url.display().to_string()).into();

        // Render the template!
        let content = template.render(&river)?;
        let mut content = content.into_bytes();
        anyhow::ensure!(!content.is_empty());

        if let Some(ref mut html_zstd_dict_comp) = html_zstd_dict_comp {
            let new_content = html_zstd_dict_comp.compress(&content)?;
            let _ = std::mem::replace(&mut content, new_content);
        }

        output_site_db_bulk_adder.add_unique_url(
            c14n_url_w_slash(url.display().to_string()),
            html_zstd_dict_id,
            html_hdr_idx,
            content,
        )?;

        apply_to_all_floats(&mut river["geom"], &|x| round(x, 7));
        let mut content = serde_json::to_string(&river["geom"])?.into_bytes();
        if let Some(ref mut geojson_zstd_dict_comp) = geojson_zstd_dict_comp {
            let new_content = geojson_zstd_dict_comp.compress(&content)?;
            let _ = std::mem::replace(&mut content, new_content);
        }

        output_site_db_bulk_adder.add_unique_url(
            url.join("geometry.geojson").to_str().unwrap(),
            geojson_zstd_dict_id,
            geojson_hdr_idx,
            content,
        )?;
    }

    output_site_db_bulk_adder.finish()?;

    Ok(())
}

fn add_static_files(
    url_prefix: &Path,
    dir: &Path,
    output_site_db: &mut SqliteSite,
    global_http_response_headers: &[(&str, &str)],
    _zstd_dictionaries: &HashMap<String, (u32, Box<[u8]>)>,
) -> Result<()> {
    anyhow::ensure!(dir.exists(), "Static directory {:?} not found", dir);
    anyhow::ensure!(dir.is_dir(), "Static path {:?} is not a directory", dir);

    let http_response_headers: HashMap<String, u32> = FILEEXT_HTTP_RESP_HEADERS
        .iter()
        .map(|(fileext, _hdrs)| {
            let new_headers = http_headers_for_fileext(fileext, global_http_response_headers);
            let hdr_idx = output_site_db
                .get_or_create_http_response_headers_id(new_headers)
                .unwrap();
            (fileext.to_string(), hdr_idx)
        })
        .collect();

    assert!(!global_http_response_headers.is_empty());

    let mut output_site_db_bulk_adder = output_site_db.start_bulk()?;
    let mut contents = Vec::new();
    let mut added_count = 0;
    let mut added_bytes = 0;

    for entry in WalkDir::new(dir)
        .into_iter()
        .filter_map(|e| e.ok())
        .filter(|e| e.path().is_file())
    {
        let path = entry
            .path()
            .strip_prefix(dir)
            .unwrap()
            .display()
            .to_string();
        let mut file = File::open(entry.path()).unwrap();

        let extension = entry.path().extension().and_then(|s| s.to_str());
        if !FILEEXT_HTTP_RESP_HEADERS
            .iter()
            .any(|(e, _)| *e == extension.unwrap())
        {
            warn!("File extension that is not known {:?}", extension);
        }
        let http_headers_idx = extension
            .and_then(|fileext| http_response_headers.get(fileext))
            .copied();

        contents.truncate(0);
        file.read_to_end(&mut contents).unwrap();
        added_bytes += contents.len();
        added_count += 1;

        output_site_db_bulk_adder.add_unique_url(
            url_prefix.join(path).to_str().unwrap(),
            None,
            http_headers_idx,
            &contents,
        )?;
    }

    output_site_db_bulk_adder.finish()?;
    info!(
        "Added {} static files from {}, totaling {} B",
        added_count,
        dir.display(),
        added_bytes
    );

    Ok(())
}

fn individual_region_pages(
    args: &Args,
    env: &mut minijinja::Environment,
    output_site_db: &mut SqliteSite,
    global_http_response_headers: &[(&str, &str)],
    zstd_dictionaries: &HashMap<String, (u32, Box<[u8]>)>,
) -> Result<()> {
<<<<<<< HEAD
    let conn = connect_to_db(&args.input_data)?;
    let table_name = args.table_name.display().to_string();
    let url_prefix = &args.url_prefix;
    let num_regions: u64 = conn.query_row(
        &format!(r#"select count(*) as admin from admins;"#, ),
        [],
        |row| row.get(0),
    )?;
=======
    let mut conn1 = connect_to_db()?;
    let mut conn2 = connect_to_db()?;
    let url_prefix = &args.url_prefix;
    let num_regions: i64 = conn1
        .query_one(r#"select count(*) as admin from admins;"#, &[])?
        .get::<_, i64>(0);
>>>>>>> b24d2615
    info!(
        "Need to create {} individual admin region pages.",
        num_regions.to_formatted_string(&Locale::en)
    );
<<<<<<< HEAD
    let template = env.get_template("admin_region.j2")?;
=======
    let region_url = url_prefix.join("region");
    let mut admin0s = HashMap::with_capacity(200);
>>>>>>> b24d2615

    let html_hdr_idx = output_site_db.get_or_create_http_response_headers_id(
        http_headers_for_fileext("html", global_http_response_headers),
    )?;
    let html_zstd_dict = zstd_dictionaries.get("html");
    let html_zstd_dict_id = html_zstd_dict.map(|x| x.0);
    let mut html_zstd_dict_comp = html_zstd_dict
        .map(|x| Compressor::with_dictionary(3, &x.1))
        .transpose()?;

<<<<<<< HEAD
    let bar = ProgressBar::new(num_regions);
    bar.set_style(
        ProgressStyle::with_template(
            "[{elapsed_precise}] {human_pos:>4}/{human_len:4} eta: {eta}. Region",
=======
    let bar = ProgressBar::new(num_regions as u64);
    bar.set_style(
        ProgressStyle::with_template(
            "[{elapsed_precise}] {human_pos:>7}/{human_len:7} {per_sec:>10}. eta: {eta} Doing {msg}",
>>>>>>> b24d2615
        )
        .unwrap()
    );

<<<<<<< HEAD
    let admin_list_query =r#" select ogc_fid, admin_level, name from admins where admin_level IS NOT NULL AND name IS NOT NULL; "#;
    let mut stmt = conn.prepare(&admin_list_query)?;
    let regions_iter = stmt
        .query_map([], |row| Ok((row.get::<_, u64>(0)?, row.get::<_, String>(1)?, row.get::<_, String>(2)?)))?
        .filter_map(Result::ok)
    ;

    let rivers_in_admin_sql = r#"WITH admin_bbox AS (
          SELECT
            MbrMinX(geom) AS minx,
            MbrMinY(geom) AS miny,
            MbrMaxX(geom) AS maxx,
            MbrMaxY(geom) AS maxy,
            geom AS admin_geom
          FROM admins
          WHERE ogc_fid = ?1
        )

        -- Join spatial index to get candidate geometries
        SELECT 
            tag_group_value as name, min_nid, length_m
        FROM admin_bbox ab
        JOIN idx_planet_grouped_waterways_geom idx
          ON idx.xmin <= ab.maxx
         AND idx.xmax >= ab.minx
         AND idx.ymin <= ab.maxy
         AND idx.ymax >= ab.miny

        -- Join to main table on pk
        JOIN planet_grouped_waterways pw ON pw.ROWID = idx.pkid

        -- Apply exact spatial predicate
        WHERE Intersects(ab.admin_geom, pw.geom)
        "#;

    let mut rivers_in_admin = conn.prepare(&rivers_in_admin_sql)?;

    for mut region in regions_iter {
        let region: (u64, u32, String) = (region.0, region.1.parse().unwrap(), region.2);
        let mut rivers: Vec<serde_json::Value> = rivers_in_admin
            .query_map([region.0], |row| Ok(row_to_json(row)))?
            .filter_map(Result::ok)
            .filter_map(Result::ok) // WTF why double?
            .collect::<Vec<_>>();
        bar.inc(1);
        if rivers.is_empty() {
            continue;
        }

    }

    Ok(())
}

fn setup_jinja_env<'a, 'b>(args: &'a Args) -> Result<minijinja::Environment<'b>> {
=======
    let rivers_in_admin_sql = conn2.prepare(
        r#"select
        tag_group_value as name, length_m, min_nid
        from planet_grouped_waterways JOIN ww_in_admin_ranks ON (planet_grouped_waterways.ogc_fid = ww_in_admin_ranks.ww_ogc_fid)
            JOIN admins ON (admins.ogc_fid = ww_in_admin_ranks.a_ogc_fid)
        WHERE admins.ogc_fid = $1
        AND planet_grouped_waterways.length_m >= 100
        ORDER BY ww_rank_in_a ASC
        "#,
    )?;

    let subregions_sql =
        conn2.prepare("select name, iso from admins WHERE parent_iso = $1 order by name")?;

    let admins = r#"select ogc_fid, name, iso, parent_iso, level
        from admins
        WHERE name IS NOT NULL
        order by level, iso, name
        "#;

    let mut rivers_in_admin = conn1.query_raw(admins, &[] as &[bool; 0])?;
    let rivers_in_admin_iter = std::iter::from_fn(|| {
        rivers_in_admin
            .next()
            .ok()
            .flatten()
            .and_then(|pgrow| row_to_json(pgrow).ok())
    });

    //let mut rivers_in_admin_iter = rivers_in_admin_iter_raw.chunk_by(|row| row.get("admin_ogc_fid").unwrap().clone());
    let set_url_path = |admin: &mut Value| {
        let mut admin_url = region_url.clone();
        admin_url.push(format!(
            "{}-{}",
            admin["iso"].as_str().unwrap(),
            &admin["name"].as_str().unwrap_or("n/a")
        ));
        admin["url_path"] = c14n_url_w_slash(admin_url.display().to_string()).into();
    };

    let mut chunk = Vec::new();
    for mut admin in rivers_in_admin_iter {
        bar.inc(1);
        bar.set_message(format!(
            "{} {}",
            admin.get("iso").map_or("", |s| s.as_str().unwrap()),
            admin.get("name").map_or("", |s| s.as_str().unwrap())
        ));
        chunk.truncate(0);
        let mut rows = conn2.query_raw(
            &rivers_in_admin_sql,
            [admin.get("ogc_fid").unwrap().as_i64().unwrap() as i32],
        )?;
        while let Some(row) = rows.next()? {
            chunk.push(row_to_json(row)?);
        }
        if chunk.is_empty() {
            continue;
        }
        drop(rows);
        chunk.par_sort_by_key(|r| {
            OrderedFloat::from(-r.get("length_m").and_then(|v| v.as_f64()).unwrap())
        });

        chunk.par_iter_mut().for_each(|river| {
            if river["name"].is_null() {
                river["name"] = "(unnamed)".into();
            }
            let path = path(
                river["name"].as_str().unwrap(),
                river["min_nid"].as_u64().unwrap(),
            );
            let url = url_prefix.join(path.as_str()).display().to_string();
            river["url_path"] = url.into();
        });

        set_url_path(&mut admin);
        admin["num_rivers"] = chunk.len().into();
        admin["num_subregions"] = 0.into();
        //admin["long_rivers"] = chunk.iter().take(5).collect::<Vec<_>>().into();

        let mut subregions = conn2
            .query(&subregions_sql, &[&admin["iso"].as_str().unwrap()])?
            .into_iter()
            .map(row_to_json)
            .collect::<Result<Vec<_>>>()?;
        subregions.par_iter_mut().for_each(set_url_path);
        admin["subregions"] = subregions.into();

        if admin.get("level").unwrap().as_i64() == 0.into() {
            admin0s.insert(admin["iso"].as_str().unwrap().to_string(), admin.clone());
        }

        admin["parent_region"] = admin
            .get("parent_iso")
            .and_then(Value::as_str)
            .and_then(|parent_iso| admin0s.get(parent_iso))
            .cloned()
            .into();

        let mut content = env
            .get_template("admin_region.j2")?
            .render(context!(region => admin, rivers=> chunk))?
            .into_bytes();

        if let Some(ref mut html_zstd_dict_comp) = html_zstd_dict_comp {
            let new_content = html_zstd_dict_comp.compress(&content)?;
            let _ = std::mem::replace(&mut content, new_content);
        }

        output_site_db.set_url(
            admin["url_path"].as_str().unwrap(),
            html_zstd_dict_id,
            html_hdr_idx,
            content,
        )?;
    }

    let mut admin0s = admin0s.into_values().collect::<Vec<_>>();
    admin0s.par_sort_by(|a, b| {
        a.get("name")
            .and_then(Value::as_str)
            .cmp(&b.get("name").and_then(Value::as_str))
    });

    let mut content = env
        .get_template("admin_region_index.j2")?
        .render(context!(regions => admin0s))?
        .into_bytes();

    if let Some(ref mut html_zstd_dict_comp) = html_zstd_dict_comp {
        let new_content = html_zstd_dict_comp.compress(&content)?;
        let _ = std::mem::replace(&mut content, new_content);
    }

    output_site_db.set_url(
        c14n_url_w_slash(region_url.to_str().unwrap()),
        html_zstd_dict_id,
        html_hdr_idx,
        content,
    )?;

    Ok(())
}

fn setup_jinja_env<'b>(args: &Args) -> Result<minijinja::Environment<'b>> {
>>>>>>> b24d2615
    let mut env = Environment::new();
    env.set_loader(minijinja::path_loader(&args.template_dir));

    let url_prefix: String = args.url_prefix.to_str().map(String::from).unwrap();
    env.add_global("url_prefix", url_prefix.clone());

    env.add_filter("fmt_length", fmt_length);
    env.add_filter("fmt_latlng", fmt_latlng);
    env.add_filter("fmt_nid", |nid: String| {
        format!(
            r#"<a href="https://www.openstreetmap.org/node/{nid}/"><code>n{nid}</code></a>"#,
            nid = nid
        )
    });
    env.add_filter("opt_link_path", opt_link_path);
    env.add_filter("c14n_url", |s: String| libsqlitesite::c14n_url_w_slash(s));
    let url_prefix2 = url_prefix.clone();
    env.add_filter("c14n_url_prefix", move |s: String| {
        libsqlitesite::c14n_url_w_slash(format!("/{}/{}", url_prefix2, s))
    });
    env.add_filter("xml_encode", xml_encode);

    Ok(env)
}

fn pairstring(v: &(&str, &str)) -> (String, String) {
    (v.0.to_string(), v.1.to_string())
}

fn http_headers_for_fileext(
    fileext: &str,
    global_http_response_headers: &[(&str, &str)],
) -> Vec<(String, String)> {
    let mut new_headers = global_http_response_headers
        .iter()
        .map(pairstring)
        .collect::<Vec<(String, String)>>();
    new_headers.extend(
        FILEEXT_HTTP_RESP_HEADERS
            .iter()
            .find(|(this_fileext, _hdrs)| *this_fileext == fileext)
            .into_iter()
            .flat_map(|(_fileext, hdrs)| hdrs.iter())
            .map(pairstring),
    );

    new_headers
}

// can't get the mutable borries on output_site_db to work without this
fn get_or_create_zstd_dictionaries(
    result: &mut HashMap<String, (u32, Box<[u8]>)>,
    output_site_db: &mut SqliteSite,
) {
    let dicts: &[(&str, &[u8])] = &[
        ("html", include_bytes!("html-zstd-dictionary-10K")),
        ("geojson", include_bytes!("geojson-zstd-dictionary-30K")),
    ];

    for (fileext, zstd_dictionary_bytes) in dicts.iter() {
        let dict_id = output_site_db
            .get_or_create_zstd_dictionary(zstd_dictionary_bytes)
            .unwrap();

        result.insert(
            fileext.to_string(),
            (dict_id, zstd_dictionary_bytes.to_vec().into_boxed_slice()),
        );
    }
}

fn connect_to_db() -> Result<Client> {
    Ok(Client::connect(
        "host=/var/run/postgresql/ application_name=\"waterwaymap.org-river\"",
        NoTls,
    )?)
}<|MERGE_RESOLUTION|>--- conflicted
+++ resolved
@@ -1,8 +1,4 @@
-<<<<<<< HEAD
-#![allow(warnings)]
-=======
 #![allow(dead_code)]
->>>>>>> b24d2615
 use anyhow::Result;
 use clap::Parser;
 use indicatif::{ProgressBar, ProgressStyle};
@@ -40,17 +36,6 @@
 
 #[derive(Parser, Debug)]
 struct Args {
-<<<<<<< HEAD
-    /// Input GeoPackage data
-    #[arg(short, long = "input", value_name = "DATA.gpkg")]
-    input_data: PathBuf,
-
-    /// The table, in the input data sqlite file, which has the river data
-    #[arg(long, value_name = "TABLE", default_value = "planet_grouped_waterways")]
-    table_name: PathBuf,
-
-=======
->>>>>>> b24d2615
     /// All the static files to add
     #[arg(long = "static", value_name = "STATIC_DIR/")]
     static_dir: PathBuf,
@@ -128,10 +113,6 @@
         &zstd_dictionaries,
     )?;
 
-<<<<<<< HEAD
-
-=======
->>>>>>> b24d2615
     info!(
         "Finished all in {}",
         format_duration_human(&global_start.elapsed())
@@ -229,11 +210,7 @@
     let bar = ProgressBar::new(num_index_pages);
     bar.set_style(
         ProgressStyle::with_template(
-<<<<<<< HEAD
-            "[{elapsed_precise}] {human_pos:>4}/{human_len:4} eta: {eta}. Index pages",
-=======
             "[{elapsed_precise}] {human_pos:>4}/{human_len:4} eta: {eta}. Index pages {msg}",
->>>>>>> b24d2615
         )
         .unwrap(),
     );
@@ -441,16 +418,9 @@
             stream_level, stream_level_code,
             branching_distributaries, terminal_distributaries, distributaries_sea,
             side_channels, tributaries,
-<<<<<<< HEAD
-            AsGeoJSON(ST_Multi(ST_Simplify(geom,0.00001))) as geom,
-            AsGeoJSON(ST_Expand(geom, 0.001)) as bbox
-            from "{table_name}"
-            ORDER BY length_m desc
-=======
             ST_AsGeoJSON(ST_Multi(coalesce(ST_Simplify(geom,0.00001), geom))) as geom,
             ST_AsGeoJSON(ST_Expand(geom, 0.001)) as bbox
             from planet_grouped_waterways
->>>>>>> b24d2615
             ;
 	  "#)?;
 
@@ -680,33 +650,18 @@
     global_http_response_headers: &[(&str, &str)],
     zstd_dictionaries: &HashMap<String, (u32, Box<[u8]>)>,
 ) -> Result<()> {
-<<<<<<< HEAD
-    let conn = connect_to_db(&args.input_data)?;
-    let table_name = args.table_name.display().to_string();
-    let url_prefix = &args.url_prefix;
-    let num_regions: u64 = conn.query_row(
-        &format!(r#"select count(*) as admin from admins;"#, ),
-        [],
-        |row| row.get(0),
-    )?;
-=======
     let mut conn1 = connect_to_db()?;
     let mut conn2 = connect_to_db()?;
     let url_prefix = &args.url_prefix;
     let num_regions: i64 = conn1
         .query_one(r#"select count(*) as admin from admins;"#, &[])?
         .get::<_, i64>(0);
->>>>>>> b24d2615
     info!(
         "Need to create {} individual admin region pages.",
         num_regions.to_formatted_string(&Locale::en)
     );
-<<<<<<< HEAD
-    let template = env.get_template("admin_region.j2")?;
-=======
     let region_url = url_prefix.join("region");
     let mut admin0s = HashMap::with_capacity(200);
->>>>>>> b24d2615
 
     let html_hdr_idx = output_site_db.get_or_create_http_response_headers_id(
         http_headers_for_fileext("html", global_http_response_headers),
@@ -717,78 +672,14 @@
         .map(|x| Compressor::with_dictionary(3, &x.1))
         .transpose()?;
 
-<<<<<<< HEAD
-    let bar = ProgressBar::new(num_regions);
-    bar.set_style(
-        ProgressStyle::with_template(
-            "[{elapsed_precise}] {human_pos:>4}/{human_len:4} eta: {eta}. Region",
-=======
     let bar = ProgressBar::new(num_regions as u64);
     bar.set_style(
         ProgressStyle::with_template(
             "[{elapsed_precise}] {human_pos:>7}/{human_len:7} {per_sec:>10}. eta: {eta} Doing {msg}",
->>>>>>> b24d2615
         )
         .unwrap()
     );
 
-<<<<<<< HEAD
-    let admin_list_query =r#" select ogc_fid, admin_level, name from admins where admin_level IS NOT NULL AND name IS NOT NULL; "#;
-    let mut stmt = conn.prepare(&admin_list_query)?;
-    let regions_iter = stmt
-        .query_map([], |row| Ok((row.get::<_, u64>(0)?, row.get::<_, String>(1)?, row.get::<_, String>(2)?)))?
-        .filter_map(Result::ok)
-    ;
-
-    let rivers_in_admin_sql = r#"WITH admin_bbox AS (
-          SELECT
-            MbrMinX(geom) AS minx,
-            MbrMinY(geom) AS miny,
-            MbrMaxX(geom) AS maxx,
-            MbrMaxY(geom) AS maxy,
-            geom AS admin_geom
-          FROM admins
-          WHERE ogc_fid = ?1
-        )
-
-        -- Join spatial index to get candidate geometries
-        SELECT 
-            tag_group_value as name, min_nid, length_m
-        FROM admin_bbox ab
-        JOIN idx_planet_grouped_waterways_geom idx
-          ON idx.xmin <= ab.maxx
-         AND idx.xmax >= ab.minx
-         AND idx.ymin <= ab.maxy
-         AND idx.ymax >= ab.miny
-
-        -- Join to main table on pk
-        JOIN planet_grouped_waterways pw ON pw.ROWID = idx.pkid
-
-        -- Apply exact spatial predicate
-        WHERE Intersects(ab.admin_geom, pw.geom)
-        "#;
-
-    let mut rivers_in_admin = conn.prepare(&rivers_in_admin_sql)?;
-
-    for mut region in regions_iter {
-        let region: (u64, u32, String) = (region.0, region.1.parse().unwrap(), region.2);
-        let mut rivers: Vec<serde_json::Value> = rivers_in_admin
-            .query_map([region.0], |row| Ok(row_to_json(row)))?
-            .filter_map(Result::ok)
-            .filter_map(Result::ok) // WTF why double?
-            .collect::<Vec<_>>();
-        bar.inc(1);
-        if rivers.is_empty() {
-            continue;
-        }
-
-    }
-
-    Ok(())
-}
-
-fn setup_jinja_env<'a, 'b>(args: &'a Args) -> Result<minijinja::Environment<'b>> {
-=======
     let rivers_in_admin_sql = conn2.prepare(
         r#"select
         tag_group_value as name, length_m, min_nid
@@ -935,7 +826,6 @@
 }
 
 fn setup_jinja_env<'b>(args: &Args) -> Result<minijinja::Environment<'b>> {
->>>>>>> b24d2615
     let mut env = Environment::new();
     env.set_loader(minijinja::path_loader(&args.template_dir));
 
